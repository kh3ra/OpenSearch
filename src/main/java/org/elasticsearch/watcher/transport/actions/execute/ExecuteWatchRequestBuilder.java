--- conflicted
+++ resolved
@@ -5,16 +5,10 @@
  */
 package org.elasticsearch.watcher.transport.actions.execute;
 
-import org.elasticsearch.action.ActionListener;
 import org.elasticsearch.action.support.master.MasterNodeOperationRequestBuilder;
-import org.elasticsearch.client.Client;
-<<<<<<< HEAD
 import org.elasticsearch.client.ElasticsearchClient;
-=======
 import org.elasticsearch.common.bytes.BytesReference;
 import org.elasticsearch.watcher.client.WatchSourceBuilder;
->>>>>>> e29df8dd
-import org.elasticsearch.watcher.client.WatcherClient;
 import org.elasticsearch.watcher.execution.ActionExecutionMode;
 import org.elasticsearch.watcher.trigger.TriggerEvent;
 
@@ -107,12 +101,4 @@
         request.setActionMode(actionId, actionMode);
         return this;
     }
-
-<<<<<<< HEAD
-=======
-    @Override
-    protected void doExecute(final ActionListener<ExecuteWatchResponse> listener) {
-        new WatcherClient(client).executeWatch(request, listener);
-    }
->>>>>>> e29df8dd
 }