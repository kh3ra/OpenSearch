--- conflicted
+++ resolved
@@ -30,7 +30,7 @@
 
 import static org.elasticsearch.painless.WriterConstants.DEF_NEG_CALL;
 import static org.elasticsearch.painless.WriterConstants.DEF_NOT_CALL;
-import static org.elasticsearch.painless.WriterConstants.DEF_TYPE;
+import static org.elasticsearch.painless.WriterConstants.DEF_UTIL_TYPE;
 
 /**
  * Represents a unary math expression.
@@ -77,11 +77,7 @@
     void analyzeBWNot(Variables variables) {
         child.analyze(variables);
 
-<<<<<<< HEAD
-        final Type promote = AnalyzerCaster.promoteNumeric(child.actual, false, true);
-=======
-        final Type promote = AnalyzerCaster.promoteNumeric(definition, child.actual, false);
->>>>>>> 4e454439
+        final Type promote = AnalyzerCaster.promoteNumeric(child.actual, false);
 
         if (promote == null) {
             throw new ClassCastException(error("Cannot apply not [~] to type [" + child.actual.name + "]."));
@@ -108,11 +104,7 @@
     void analyzerAdd(Variables variables) {
         child.analyze(variables);
 
-<<<<<<< HEAD
-        final Type promote = AnalyzerCaster.promoteNumeric(child.actual, true, true);
-=======
-        final Type promote = AnalyzerCaster.promoteNumeric(definition, child.actual, true);
->>>>>>> 4e454439
+        final Type promote = AnalyzerCaster.promoteNumeric(child.actual, true);
 
         if (promote == null) {
             throw new ClassCastException(error("Cannot apply positive [+] to type [" + child.actual.name + "]."));
@@ -143,11 +135,7 @@
     void analyzerSub(Variables variables) {
         child.analyze(variables);
 
-<<<<<<< HEAD
-        final Type promote = AnalyzerCaster.promoteNumeric(child.actual, true, true);
-=======
-        final Type promote = AnalyzerCaster.promoteNumeric(definition, child.actual, true);
->>>>>>> 4e454439
+        final Type promote = AnalyzerCaster.promoteNumeric(child.actual, true);
 
         if (promote == null) {
             throw new ClassCastException(error("Cannot apply negative [-] to type [" + child.actual.name + "]."));
@@ -203,11 +191,7 @@
 
             if (operation == Operation.BWNOT) {
                 if (sort == Sort.DEF) {
-<<<<<<< HEAD
-                    adapter.invokeStatic(Definition.DEF_UTIL_TYPE.type, DEF_NOT_CALL);
-=======
-                    adapter.invokeStatic(DEF_TYPE, DEF_NOT_CALL);
->>>>>>> 4e454439
+                    adapter.invokeStatic(DEF_UTIL_TYPE, DEF_NOT_CALL);
                 } else {
                     if (sort == Sort.INT) {
                         adapter.push(-1);
@@ -221,11 +205,7 @@
                 }
             } else if (operation == Operation.SUB) {
                 if (sort == Sort.DEF) {
-<<<<<<< HEAD
-                    adapter.invokeStatic(Definition.DEF_UTIL_TYPE.type, DEF_NEG_CALL);
-=======
-                    adapter.invokeStatic(DEF_TYPE, DEF_NEG_CALL);
->>>>>>> 4e454439
+                    adapter.invokeStatic(DEF_UTIL_TYPE, DEF_NEG_CALL);
                 } else {
                     adapter.math(MethodWriter.NEG, type);
                 }
